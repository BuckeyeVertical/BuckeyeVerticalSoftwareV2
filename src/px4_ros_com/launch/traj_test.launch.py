--- conflicted
+++ resolved
@@ -20,7 +20,6 @@
         output='screen'
     )
 
-<<<<<<< HEAD
     traj_test_node = Node(
         package='px4_ros_com',
         executable='traj_test_copy',
@@ -28,8 +27,6 @@
         shell=True,
     )
 
-=======
->>>>>>> 6badc009
     # Node to start RViz
     rviz_node = Node(
         package='rviz2',
@@ -53,12 +50,7 @@
                 
 
     return LaunchDescription([
-<<<<<<< HEAD
-        # micro_ros_agent,
+        micro_ros_agent,
         traj_test_node,
-=======
-        micro_ros_agent,
-        delay_timer,
->>>>>>> 6badc009
         rviz_node
     ])