--- conflicted
+++ resolved
@@ -43,11 +43,7 @@
         package="ros_gz_bridge",
         executable="parameter_bridge",
         output='screen',
-<<<<<<< HEAD
         arguments=['/camera@sensor_msgs/msg/Image@gz.msgs.Image'],
-=======
-        arguments=['/world/baylands/model/x500_mono_cam_down_0/link/camera_link/sensor/imager/image@sensor_msgs/msg/Image@gz.msgs.Image'],
->>>>>>> 0552a4bf
         shell=True
     )
     
